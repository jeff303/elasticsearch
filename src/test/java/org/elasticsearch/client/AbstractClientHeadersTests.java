--- conflicted
+++ resolved
@@ -90,16 +90,12 @@
 
     @Before
     public void initClient() {
-<<<<<<< HEAD
         Settings settings = ImmutableSettings.builder()
                 .put(HEADER_SETTINGS)
                 .put("path.home", createTempDir().toString())
                 .build();
+        threadPool = new ThreadPool("test-" + getTestName());
         client = buildClient(settings, ACTIONS);
-=======
-        threadPool = new ThreadPool("test-" + getTestName());
-        client = buildClient(HEADER_SETTINGS, ACTIONS);
->>>>>>> f042b8f2
     }
 
     @After
