--- conflicted
+++ resolved
@@ -19,12 +19,6 @@
 
 package org.elasticsearch.indices.memory;
 
-import java.util.*;
-import java.util.concurrent.ConcurrentHashMap;
-import java.util.concurrent.ScheduledFuture;
-import java.util.concurrent.atomic.AtomicLong;
-import java.util.concurrent.locks.ReentrantLock;
-
 import org.elasticsearch.common.component.AbstractLifecycleComponent;
 import org.elasticsearch.common.inject.Inject;
 import org.elasticsearch.common.settings.Settings;
@@ -41,16 +35,19 @@
 import org.elasticsearch.monitor.jvm.JvmInfo;
 import org.elasticsearch.threadpool.ThreadPool;
 
-<<<<<<< HEAD
-public class IndexingMemoryController extends AbstractLifecycleComponent<IndexingMemoryController> {
-=======
 import java.util.ArrayList;
 import java.util.EnumSet;
+import java.util.HashSet;
 import java.util.List;
+import java.util.PriorityQueue;
+import java.util.Set;
+import java.util.concurrent.ConcurrentHashMap;
 import java.util.concurrent.ScheduledFuture;
-
-public class IndexingMemoryController extends AbstractLifecycleComponent<IndexingMemoryController> implements IndexEventListener {
->>>>>>> 7e3ccf2e
+import java.util.concurrent.ScheduledFuture;
+import java.util.concurrent.atomic.AtomicLong;
+import java.util.concurrent.locks.ReentrantLock;
+
+public class IndexingMemoryController extends AbstractLifecycleComponent<IndexingMemoryController> {
 
     /** How much heap (% or bytes) we will share across all actively indexing shards on this node (default: 10%). */
     public static final String INDEX_BUFFER_SIZE_SETTING = "indices.memory.index_buffer_size";
@@ -61,7 +58,6 @@
     /** Only applies when <code>indices.memory.index_buffer_size</code> is a %, to set a ceiling on the actual size in bytes (default: not set). */
     public static final String MAX_INDEX_BUFFER_SIZE_SETTING = "indices.memory.max_index_buffer_size";
 
-<<<<<<< HEAD
     /** If we see no indexing operations after this much time for a given shard, we consider that shard inactive (default: 5 minutes). */
     public static final String SHARD_INACTIVE_TIME_SETTING = "indices.memory.shard_inactive_time";
 
@@ -73,40 +69,13 @@
 
     /** Hardwired translog buffer size */
     public static final ByteSizeValue SHARD_TRANSLOG_BUFFER = ByteSizeValue.parseBytesSizeValue("8kb", "SHARD_TRANSLOG_BUFFER");
-=======
-    /** Sets a floor on the per-shard index buffer size (default: 4 MB). */
-    public static final String MIN_SHARD_INDEX_BUFFER_SIZE_SETTING = "indices.memory.min_shard_index_buffer_size";
-
-    /** Sets a ceiling on the per-shard index buffer size (default: 512 MB). */
-    public static final String MAX_SHARD_INDEX_BUFFER_SIZE_SETTING = "indices.memory.max_shard_index_buffer_size";
-
-    /** Sets a floor on the per-shard translog buffer size (default: 2 KB). */
-    public static final String MIN_SHARD_TRANSLOG_BUFFER_SIZE_SETTING = "indices.memory.min_shard_translog_buffer_size";
-
-    /** Sets a ceiling on the per-shard translog buffer size (default: 64 KB). */
-    public static final String MAX_SHARD_TRANSLOG_BUFFER_SIZE_SETTING = "indices.memory.max_shard_translog_buffer_size";
-
-    /** How frequently we check shards to find inactive ones (default: 30 seconds). */
-    public static final String SHARD_INACTIVE_INTERVAL_TIME_SETTING = "indices.memory.interval";
-
-    /** Once a shard becomes inactive, we reduce the {@code IndexWriter} buffer to this value (500 KB) to let active shards use the heap instead. */
-    public static final ByteSizeValue INACTIVE_SHARD_INDEXING_BUFFER = ByteSizeValue.parseBytesSizeValue("500kb", "INACTIVE_SHARD_INDEXING_BUFFER");
-
-    /** Once a shard becomes inactive, we reduce the {@code Translog} buffer to this value (1 KB) to let active shards use the heap instead. */
-    public static final ByteSizeValue INACTIVE_SHARD_TRANSLOG_BUFFER = ByteSizeValue.parseBytesSizeValue("1kb", "INACTIVE_SHARD_TRANSLOG_BUFFER");
->>>>>>> 7e3ccf2e
 
     private final ThreadPool threadPool;
     private final IndicesService indicesService;
 
     private final ByteSizeValue indexingBuffer;
-<<<<<<< HEAD
 
     private final TimeValue inactiveTime;
-=======
-    private final ByteSizeValue minShardIndexBufferSize;
-    private final ByteSizeValue maxShardIndexBufferSize;
->>>>>>> 7e3ccf2e
     private final TimeValue interval;
 
     /** Contains shards currently being throttled because we can't write segments quickly enough */
@@ -148,19 +117,10 @@
             indexingBuffer = ByteSizeValue.parseBytesSizeValue(indexingBufferSetting, INDEX_BUFFER_SIZE_SETTING);
         }
         this.indexingBuffer = indexingBuffer;
-<<<<<<< HEAD
 
         this.inactiveTime = this.settings.getAsTime(SHARD_INACTIVE_TIME_SETTING, SHARD_DEFAULT_INACTIVE_TIME);
         // we need to have this relatively small to free up heap quickly enough
         this.interval = this.settings.getAsTime(SHARD_MEMORY_INTERVAL_TIME_SETTING, TimeValue.timeValueSeconds(5));
-=======
-        this.minShardIndexBufferSize = this.settings.getAsBytesSize(MIN_SHARD_INDEX_BUFFER_SIZE_SETTING, new ByteSizeValue(4, ByteSizeUnit.MB));
-        // LUCENE MONITOR: Based on this thread, currently (based on Mike), having a large buffer does not make a lot of sense: https://issues.apache.org/jira/browse/LUCENE-2324?focusedCommentId=13005155&page=com.atlassian.jira.plugin.system.issuetabpanels:comment-tabpanel#comment-13005155
-        this.maxShardIndexBufferSize = this.settings.getAsBytesSize(MAX_SHARD_INDEX_BUFFER_SIZE_SETTING, new ByteSizeValue(512, ByteSizeUnit.MB));
-
-        // we need to have this relatively small to move a shard from inactive to active fast (enough)
-        this.interval = this.settings.getAsTime(SHARD_INACTIVE_INTERVAL_TIME_SETTING, TimeValue.timeValueSeconds(30));
->>>>>>> 7e3ccf2e
 
         this.statusChecker = new ShardsIndicesStatusChecker();
 
@@ -213,7 +173,6 @@
         return shard.getIndexBufferRAMBytesUsed();
     }
 
-<<<<<<< HEAD
     /** returns how many bytes this shard is currently writing to disk */
     protected long getShardWritingBytes(IndexShard shard) {
         return shard.getWritingBytes();
@@ -227,17 +186,6 @@
                 shard.writeIndexingBuffer();
             }
         });
-=======
-    /** set new indexing and translog buffers on this shard.  this may cause the shard to refresh to free up heap. */
-    protected void updateShardBuffers(IndexShard shard, ByteSizeValue shardIndexingBufferSize) {
-        try {
-            shard.updateBufferSize(shardIndexingBufferSize);
-        } catch (EngineClosedException | FlushNotAllowedEngineException e) {
-            // ignore
-        } catch (Exception e) {
-            logger.warn("failed to set shard {} index buffer to [{}]", e, shard.shardId(), shardIndexingBufferSize);
-        }
->>>>>>> 7e3ccf2e
     }
 
     /** force checker to run now */
@@ -324,7 +272,6 @@
                 // Give shard a chance to transition to inactive so sync'd flush can happen:
                 checkIdle(shard, inactiveTime.nanos());
 
-<<<<<<< HEAD
                 // How many bytes this shard is currently (async'd) moving from heap to disk:
                 long shardWritingBytes = getShardWritingBytes(shard);
 
@@ -405,12 +352,6 @@
                     deactivateThrottling(shard);
                 }
                 throttled.clear();
-=======
-            logger.debug("recalculating shard indexing buffer, total is [{}] with [{}] active shards, each shard set to indexing=[{}]", indexingBuffer, activeShardCount, shardIndexingBufferSize);
-
-            for (IndexShard shard : activeShards) {
-                updateShardBuffers(shard, shardIndexingBufferSize);
->>>>>>> 7e3ccf2e
             }
         }
     }
